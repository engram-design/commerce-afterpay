{% from "_includes/forms" import textField, lightswitchField, selectField, autosuggestField %}

{{ selectField({
     label: "Region"|t('commerce'),
     id: 'region',
     class: 'ltr',
     name: 'region',
     options: {'AU': 'AU', 'NZ': 'NZ', 'US': 'US', 'EU': 'EU'},
     value: gateway.region,
     errors: gateway.getErrors('region')
}) }}

{{ autosuggestField({
     label: "Merchant Id"|t('commerce'),
     id: 'merchantId',
     class: 'ltr',
     name: 'merchantId',
     suggestEnvVars: true,
     value: gateway.merchantId,
     errors: gateway.getErrors('merchantId')
 }) }}

{{ autosuggestField({
     label: "Merchant Key"|t('commerce'),
     id: 'merchantKey',
     class: 'ltr',
     name: 'merchantKey',
     suggestEnvVars: true,
     value: gateway.merchantKey,
     errors: gateway.getErrors('merchantKey')
 }) }}

<<<<<<< HEAD
{{ autosuggestField({
     label: "User Agent URL"|t('commerce'),
     instructions: "The URL sent to Afterpay as part of the user agent header. This may need needed to correctly match against your site. Leave blank for the default of `/about`."|t('commerce'),
     id: 'userAgentUrl',
     class: 'ltr',
     name: 'userAgentUrl',
     suggestEnvVars: true,
     value: gateway.userAgentUrl,
     errors: gateway.getErrors('userAgentUrl')
=======
{{ textField({
     label: "Merchant Reference"|t('commerce'),
     instructions: "The reference value sent to Afterpay. It is required this should match the order reference number you show customers after checkout is successful. For example `{number[:7]}` or `{id}`."|t('commerce'),
     id: 'merchantReference',
     class: 'ltr',
     name: 'merchantReference',
     value: gateway.merchantReference,
     errors: gateway.getErrors('merchantReference')
>>>>>>> e1dff421
 }) }}

 {{ lightswitchField({
     label: "Sandbox mode?"|t('commerce'),
     name: 'sandboxMode',
     on: gateway.sandboxMode,
     errors: gateway.getErrors('sandboxMode'),
 }) }}<|MERGE_RESOLUTION|>--- conflicted
+++ resolved
@@ -30,7 +30,6 @@
      errors: gateway.getErrors('merchantKey')
  }) }}
 
-<<<<<<< HEAD
 {{ autosuggestField({
      label: "User Agent URL"|t('commerce'),
      instructions: "The URL sent to Afterpay as part of the user agent header. This may need needed to correctly match against your site. Leave blank for the default of `/about`."|t('commerce'),
@@ -40,7 +39,7 @@
      suggestEnvVars: true,
      value: gateway.userAgentUrl,
      errors: gateway.getErrors('userAgentUrl')
-=======
+
 {{ textField({
      label: "Merchant Reference"|t('commerce'),
      instructions: "The reference value sent to Afterpay. It is required this should match the order reference number you show customers after checkout is successful. For example `{number[:7]}` or `{id}`."|t('commerce'),
@@ -49,12 +48,11 @@
      name: 'merchantReference',
      value: gateway.merchantReference,
      errors: gateway.getErrors('merchantReference')
->>>>>>> e1dff421
- }) }}
+}) }}
 
- {{ lightswitchField({
+{{ lightswitchField({
      label: "Sandbox mode?"|t('commerce'),
      name: 'sandboxMode',
      on: gateway.sandboxMode,
      errors: gateway.getErrors('sandboxMode'),
- }) }}+}) }}